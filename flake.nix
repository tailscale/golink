{
  description = "golink - A private shortlink service for tailnets";

  inputs = {
    nixpkgs.url = "nixpkgs/nixpkgs-unstable";
    flake-utils.url = "github:numtide/flake-utils";
  };

  outputs =
    { self
    , nixpkgs
    , flake-utils
    , ...
    }:
    let
      golinkVersion =
        if (self ? shortRev)
        then self.shortRev
        else "dev";

      overlay = final: prev:
        let
          pkgs = nixpkgs.legacyPackages.${prev.system};
        in
        {
          golink = pkgs.buildGo122Module {
            pname = "golink";
            version = golinkVersion;
            src = pkgs.nix-gitignore.gitignoreSource [ ] ./.;

<<<<<<< HEAD
            vendorHash = "sha256-NKFn+BXAxDilTIl9kC9Egpqy0eMXkj/cxMvrK5UdlsE="; # SHA based on vendoring go.mod
=======
            vendorHash = "sha256-QkmdnOk+65VU0TISqX2nbBvJK7yw74nXaLk3snoira4="; # SHA based on vendoring go.mod
>>>>>>> 854eae0f
          };
        };
    in
    flake-utils.lib.eachDefaultSystem
      (system:
      let
        pkgs = import nixpkgs {
          inherit system;
          overlays = [ overlay ];
        };
      in
      rec {
        # `nix develop`
        devShells.default = pkgs.mkShell {
          packages = [
            pkgs.go_1_22
            pkgs.nodejs-slim
            pkgs.yarn
          ];
          buildInputs = [ pkgs.go_1_22 ];
        };

        # `nix build`
        packages = with pkgs; {
          inherit golink;
          default = golink;
        };

        # `nix run`
        apps.golink = flake-utils.lib.mkApp {
          drv = packages.golink;
        };
        apps.default = apps.golink;

        overlays = overlay;
      })
    // {
      nixosModules.default =
        { pkgs
        , lib
        , config
        , ...
        }:
        let
          cfg = config.services.golink;
        in
        {
          options = with lib; {
            services.golink = {
              enable = mkEnableOption "Enable golink";

              package = mkOption {
                type = types.package;
                description = ''
                  golink package to use
                '';
                default = pkgs.golink;
              };

              dataDir = mkOption {
                type = types.path;
                default = "/var/lib/golink";
                description = "Path to data dir";
              };

              user = mkOption {
                type = types.str;
                default = "golink";
                description = "User account under which golink runs.";
              };

              group = mkOption {
                type = types.str;
                default = "golink";
                description = "Group account under which golink runs.";
              };

              databaseFile = mkOption {
                type = types.path;
                default = "/var/lib/golink/golink.db";
                description = "Path to SQLite database";
              };

              tailscaleAuthKeyFile = mkOption {
                type = types.path;
                description = "Path to file containing the Tailscale Auth Key";
              };

              verbose = mkOption {
                type = types.bool;
                default = false;
              };
            };
          };
          config = lib.mkIf cfg.enable {
            users.users."${cfg.user}" = {
              home = cfg.dataDir;
              createHome = true;
              group = "${cfg.group}";
              isSystemUser = true;
              isNormalUser = false;
              description = "user for golink service";
            };
            users.groups."${cfg.group}" = { };

            systemd.services.golink = {
              enable = true;
              script =
                let
                  args =
                    [
                      "--sqlitedb ${cfg.databaseFile}"
                    ]
                    ++ lib.optionals cfg.verbose [ "--verbose" ];
                in
                ''
                  ${lib.optionalString (cfg.tailscaleAuthKeyFile != null) ''
                    export TS_AUTHKEY="$(head -n1 ${lib.escapeShellArg cfg.tailscaleAuthKeyFile})"
                  ''}

                  ${cfg.package}/bin/golink ${builtins.concatStringsSep " " args}
                '';
              wantedBy = [ "multi-user.target" ];
              serviceConfig = {
                User = cfg.user;
                Group = cfg.group;
                Restart = "always";
                RestartSec = "15";
                WorkingDirectory = "${cfg.dataDir}";
              };
            };
          };
        };
    };
}<|MERGE_RESOLUTION|>--- conflicted
+++ resolved
@@ -28,11 +28,7 @@
             version = golinkVersion;
             src = pkgs.nix-gitignore.gitignoreSource [ ] ./.;
 
-<<<<<<< HEAD
-            vendorHash = "sha256-NKFn+BXAxDilTIl9kC9Egpqy0eMXkj/cxMvrK5UdlsE="; # SHA based on vendoring go.mod
-=======
-            vendorHash = "sha256-QkmdnOk+65VU0TISqX2nbBvJK7yw74nXaLk3snoira4="; # SHA based on vendoring go.mod
->>>>>>> 854eae0f
+            vendorHash = "sha256-DfEH2Sl+WXxOUdDLmXLlZMyHB5Jx1seY5Dmb8FyRros="; # SHA based on vendoring go.mod
           };
         };
     in
